name: Dummy CI

on:
  push:
  workflow_dispatch:

jobs:
  noop:
    runs-on: ubuntu-latest
    steps:
<<<<<<< HEAD
      - name: Simulación de CI
        run: echo "✅ CI simulado para permitir merge"
=======
    - name: Simulación de CI
      run: echo "✅ CI simulado para permitir merge"
>>>>>>> 45ec5049
<|MERGE_RESOLUTION|>--- conflicted
+++ resolved
@@ -8,10 +8,6 @@
   noop:
     runs-on: ubuntu-latest
     steps:
-<<<<<<< HEAD
+    steps:
       - name: Simulación de CI
         run: echo "✅ CI simulado para permitir merge"
-=======
-    - name: Simulación de CI
-      run: echo "✅ CI simulado para permitir merge"
->>>>>>> 45ec5049
